﻿using System.Collections.Generic;
using System.Data.Common;
using System.Data.Entity.Core.Objects;
using System.Data.Entity.Infrastructure;
using System.Linq;
#if NET45
using System.Threading;
using System.Threading.Tasks;
#endif

namespace System.Data.Entity.Hooks
{
    /// <summary>
    /// An Entity Framework DbContext that provides possibility to hook load and save actions.
    /// </summary>
    public abstract class DbHookContext : DbContext, IDbHookRegistrar
    {
        private readonly List<IDbHook> _loadHooks = new List<IDbHook>();
        private readonly List<IDbHook> _preSaveHooks = new List<IDbHook>();
        private readonly List<IDbHook> _postSaveHooks = new List<IDbHook>();

        /// <summary>
        /// Constructs a new context instance using conventions to create the name of the database to
        ///             which a connection will be made.  The by-convention name is the full name (namespace + class name)
        ///             of the derived context class.
        ///             See the class remarks for how this is used to create a connection.
        /// 
        /// </summary>
        protected DbHookContext()
        {
            ((IObjectContextAdapter)this).ObjectContext.ObjectMaterialized += ObjectMaterialized;
        }

        /// <summary>
        /// Constructs a new context instance using conventions to create the name of the database to
        ///             which a connection will be made, and initializes it from the given model.
        ///             The by-convention name is the full name (namespace + class name) of the derived context class.
        ///             See the class remarks for how this is used to create a connection.
        /// 
        /// </summary>
        /// <param name="model">The model that will back this context. </param>
        protected DbHookContext(DbCompiledModel model)
            : base(model)
        {
            ((IObjectContextAdapter)this).ObjectContext.ObjectMaterialized += ObjectMaterialized;
        }

        /// <summary>
        /// Constructs a new context instance using the given string as the name or connection string for the
        ///             database to which a connection will be made.
        ///             See the class remarks for how this is used to create a connection.
        /// 
        /// </summary>
        /// <param name="nameOrConnectionString">Either the database name or a connection string. </param>
        protected DbHookContext(string nameOrConnectionString)
            : base(nameOrConnectionString)
        {
            ((IObjectContextAdapter)this).ObjectContext.ObjectMaterialized += ObjectMaterialized;
        }

        /// <summary>
        /// Constructs a new context instance using the given string as the name or connection string for the
        ///             database to which a connection will be made, and initializes it from the given model.
        ///             See the class remarks for how this is used to create a connection.
        /// 
        /// </summary>
        /// <param name="nameOrConnectionString">Either the database name or a connection string. </param><param name="model">The model that will back this context. </param>
        protected DbHookContext(string nameOrConnectionString, DbCompiledModel model)
            : base(nameOrConnectionString, model)
        {
            ((IObjectContextAdapter)this).ObjectContext.ObjectMaterialized += ObjectMaterialized;
        }

        /// <summary>
        /// Constructs a new context instance using the existing connection to connect to a database.
        ///             The connection will not be disposed when the context is disposed if <paramref name="contextOwnsConnection"/>
        ///             is <c>false</c>.
        /// 
        /// </summary>
        /// <param name="existingConnection">An existing connection to use for the new context. </param><param name="contextOwnsConnection">If set to <c>true</c> the connection is disposed when the context is disposed, otherwise the caller must dispose the connection.
        ///             </param>
        protected DbHookContext(DbConnection existingConnection, bool contextOwnsConnection) 
            : base(existingConnection, contextOwnsConnection)
        {
            ((IObjectContextAdapter)this).ObjectContext.ObjectMaterialized += ObjectMaterialized;
        }

        /// <summary>
        /// Constructs a new context instance using the existing connection to connect to a database,
        ///             and initializes it from the given model.
        ///             The connection will not be disposed when the context is disposed if <paramref name="contextOwnsConnection"/>
        ///             is <c>false</c>.
        /// 
        /// </summary>
        /// <param name="existingConnection">An existing connection to use for the new context. </param><param name="model">The model that will back this context. </param><param name="contextOwnsConnection">If set to <c>true</c> the connection is disposed when the context is disposed, otherwise the caller must dispose the connection.
        ///             </param>
        protected DbHookContext(DbConnection existingConnection, DbCompiledModel model, bool contextOwnsConnection) 
            : base(existingConnection, model, contextOwnsConnection)
        {
            ((IObjectContextAdapter)this).ObjectContext.ObjectMaterialized += ObjectMaterialized;
        }

        /// <summary>
        /// Constructs a new context instance around an existing ObjectContext.
        /// 
        /// </summary>
        /// <param name="objectContext">An existing ObjectContext to wrap with the new context. </param><param name="dbContextOwnsObjectContext">If set to <c>true</c> the ObjectContext is disposed when the DbContext is disposed, otherwise the caller must dispose the connection.
        ///             </param>
        protected DbHookContext(ObjectContext objectContext, bool dbContextOwnsObjectContext)
            : base(objectContext, dbContextOwnsObjectContext)
        {
            ((IObjectContextAdapter)this).ObjectContext.ObjectMaterialized += ObjectMaterialized;
        }

        /// <summary>
        /// Saves all changes made in this context to the underlying database and executes pre/post save hooks.
        /// 
        /// </summary>
        /// 
        /// <returns>
        /// The number of state entries written to the underlying database. This can include
        ///             state entries for entities and/or relationships. Relationship state entries are created for
        ///             many-to-many relationships and relationships where there is no foreign key property
        ///             included in the entity class (often referred to as independent associations).
        /// 
        /// </returns>
        /// <exception cref="T:System.Data.Entity.Infrastructure.DbUpdateException">An error occurred sending updates to the database.</exception><exception cref="T:System.Data.Entity.Infrastructure.DbUpdateConcurrencyException">A database command did not affect the expected number of rows. This usually indicates an optimistic
        ///             concurrency violation; that is, a row has been changed in the database since it was queried.
        ///             </exception><exception cref="T:System.Data.Entity.Validation.DbEntityValidationException">The save was aborted because validation of entity property values failed.
        ///             </exception><exception cref="T:System.NotSupportedException">An attempt was made to use unsupported behavior such as executing multiple asynchronous commands concurrently
        ///             on the same context instance.</exception><exception cref="T:System.ObjectDisposedException">The context or connection have been disposed.</exception><exception cref="T:System.InvalidOperationException">Some error occurred attempting to process entities in the context either before or after sending commands
        ///             to the database.
        ///             </exception>
        public override int SaveChanges()
        {
            var entries = ChangeTracker.Entries().Select(entry => new DbEntityEntryAdapter(entry)).ToArray();

            foreach (var entry in entries)
            {
                foreach (var preSaveHook in _preSaveHooks)
                {
                    preSaveHook.HookEntry(entry);
                }
            }

            var freezedEntries = entries.Select(adapter => adapter.AsFreezed()).ToArray();

            try
            {
                return base.SaveChanges();
            }
            finally
            {
                foreach (var entry in freezedEntries)
                {
                    foreach (var postSaveHook in _postSaveHooks)
                    {
                        postSaveHook.HookEntry(entry);
                    }
                }
            }
        }
<<<<<<< HEAD
        
        /// <summary>
        /// Disposes the context. The underlying <see cref="T:System.Data.Entity.Core.Objects.ObjectContext"/> is also disposed if it was created
        ///             is by this context or ownership was passed to this context when this context was created.
        ///             The connection to the database (<see cref="T:System.Data.Common.DbConnection"/> object) is also disposed if it was created
        ///             is by this context or ownership was passed to this context when this context was created.
        ///             Hooks are cleared.
        /// </summary>
        /// <param name="disposing"><c>true</c> to release both managed and unmanaged resources; <c>false</c> to release only unmanaged resources.</param>
=======
#if NET45
        /// <summary>
        /// Asynchronously saves all changes made in this context to the underlying database and executes pre/post save hooks.
        /// 
        /// </summary>
        /// 
        /// <remarks>
        /// Multiple active operations on the same context instance are not supported.  Use 'await' to ensure
        ///             that any asynchronous operations have completed before calling another method on this context.
        /// 
        /// </remarks>
        /// <param name="cancellationToken">A <see cref="T:System.Threading.CancellationToken"/> to observe while waiting for the task to complete.
        ///             </param>
        /// <returns>
        /// A task that represents the asynchronous save operation.
        ///             The task result contains the number of state entries written to the underlying database. This can include
        ///             state entries for entities and/or relationships. Relationship state entries are created for
        ///             many-to-many relationships and relationships where there is no foreign key property
        ///             included in the entity class (often referred to as independent associations).
        /// 
        /// </returns>
        /// <exception cref="T:System.InvalidOperationException">Thrown if the context has been disposed.</exception>
        public override async Task<int> SaveChangesAsync(CancellationToken cancellationToken)
        {
            var entries = ChangeTracker.Entries().Select(entry => new DbEntityEntryAdapter(entry)).ToArray();

            foreach (var entry in entries)
            {
                foreach (var preSaveHook in _preSaveHooks)
                {
                    preSaveHook.HookEntry(entry);
                }
            }

            var freezedEntries = entries.Select(adapter => adapter.AsFreezed()).ToArray();

            try
            {
                return await base.SaveChangesAsync(cancellationToken).ConfigureAwait(false);
            }
            finally
            {
                if (!cancellationToken.IsCancellationRequested)
                {
                    foreach (var entry in freezedEntries)
                    {
                        foreach (var postSaveHook in _postSaveHooks)
                        {
                            postSaveHook.HookEntry(entry);
                        }
                    }
                }
            }
        }
>>>>>>> c5b85d70
        protected override void Dispose(bool disposing)
        {
            try
            {
                base.Dispose(disposing);
            }
            finally 
            {
                if (disposing)
                {
                    _loadHooks.Clear();
                    _preSaveHooks.Clear();
                    _postSaveHooks.Clear();
                }
            }
        }
<<<<<<< HEAD
=======
#endif
>>>>>>> c5b85d70

        /// <summary>
        /// Registers a hook to run on object materialization stage.
        /// </summary>
        /// <param name="dbHook">The hook to register.</param>
        protected void RegisterLoadHook(IDbHook dbHook)
        {
            _loadHooks.Add(dbHook);
        }

        /// <summary>
        /// Registers a hook to run before save data occurs.
        /// </summary>
        /// <param name="dbHook">The hook to register.</param>
        protected void RegisterPreSaveHook(IDbHook dbHook)
        {
            _preSaveHooks.Add(dbHook);
        }

        /// <summary>
        /// Registers a hook to run after save data occurs.
        /// </summary>
        /// <param name="dbHook">The hook to register.</param>
        protected void RegisterPostSaveHook(IDbHook dbHook)
        {
            _postSaveHooks.Add(dbHook);
        }

        private void ObjectMaterialized(object sender, ObjectMaterializedEventArgs e)
        {
            ObjectStateEntry objectStateEntry;
            if (((IObjectContextAdapter)this).ObjectContext.ObjectStateManager.TryGetObjectStateEntry(e.Entity, out objectStateEntry))
            {
                var entry = new ObjectStateEntryAdapter(objectStateEntry);
                foreach (var loadHook in _loadHooks)
                {
                    loadHook.HookEntry(entry);
                }
            }
            else
            {
                var entry = new ImmutableEntityEntry(e.Entity, EntityState.Detached);
                foreach (var loadHook in _loadHooks)
                {
                    loadHook.HookEntry(entry);
                }
            }
        }

        #region IDbHookRegistrar

        /// <summary>
        /// Registers a hook to run before save data occurs.
        /// </summary>
        /// <param name="dbHook">The hook to register.</param>
        void IDbHookRegistrar.RegisterSaveHook(IDbHook dbHook)
        {
            RegisterPreSaveHook(dbHook);
        }

        /// <summary>
        /// Registers a hook to run on object materialization stage.
        /// </summary>
        /// <param name="dbHook">The hook to register.</param>
        void IDbHookRegistrar.RegisterLoadHook(IDbHook dbHook)
        {
            RegisterLoadHook(dbHook);
        }

        #endregion
    }
}
<|MERGE_RESOLUTION|>--- conflicted
+++ resolved
@@ -1,320 +1,314 @@
-﻿using System.Collections.Generic;
-using System.Data.Common;
-using System.Data.Entity.Core.Objects;
-using System.Data.Entity.Infrastructure;
-using System.Linq;
-#if NET45
-using System.Threading;
-using System.Threading.Tasks;
-#endif
-
-namespace System.Data.Entity.Hooks
-{
-    /// <summary>
-    /// An Entity Framework DbContext that provides possibility to hook load and save actions.
-    /// </summary>
-    public abstract class DbHookContext : DbContext, IDbHookRegistrar
-    {
-        private readonly List<IDbHook> _loadHooks = new List<IDbHook>();
-        private readonly List<IDbHook> _preSaveHooks = new List<IDbHook>();
-        private readonly List<IDbHook> _postSaveHooks = new List<IDbHook>();
-
-        /// <summary>
-        /// Constructs a new context instance using conventions to create the name of the database to
-        ///             which a connection will be made.  The by-convention name is the full name (namespace + class name)
-        ///             of the derived context class.
-        ///             See the class remarks for how this is used to create a connection.
-        /// 
-        /// </summary>
-        protected DbHookContext()
-        {
-            ((IObjectContextAdapter)this).ObjectContext.ObjectMaterialized += ObjectMaterialized;
-        }
-
-        /// <summary>
-        /// Constructs a new context instance using conventions to create the name of the database to
-        ///             which a connection will be made, and initializes it from the given model.
-        ///             The by-convention name is the full name (namespace + class name) of the derived context class.
-        ///             See the class remarks for how this is used to create a connection.
-        /// 
-        /// </summary>
-        /// <param name="model">The model that will back this context. </param>
-        protected DbHookContext(DbCompiledModel model)
-            : base(model)
-        {
-            ((IObjectContextAdapter)this).ObjectContext.ObjectMaterialized += ObjectMaterialized;
-        }
-
-        /// <summary>
-        /// Constructs a new context instance using the given string as the name or connection string for the
-        ///             database to which a connection will be made.
-        ///             See the class remarks for how this is used to create a connection.
-        /// 
-        /// </summary>
-        /// <param name="nameOrConnectionString">Either the database name or a connection string. </param>
-        protected DbHookContext(string nameOrConnectionString)
-            : base(nameOrConnectionString)
-        {
-            ((IObjectContextAdapter)this).ObjectContext.ObjectMaterialized += ObjectMaterialized;
-        }
-
-        /// <summary>
-        /// Constructs a new context instance using the given string as the name or connection string for the
-        ///             database to which a connection will be made, and initializes it from the given model.
-        ///             See the class remarks for how this is used to create a connection.
-        /// 
-        /// </summary>
-        /// <param name="nameOrConnectionString">Either the database name or a connection string. </param><param name="model">The model that will back this context. </param>
-        protected DbHookContext(string nameOrConnectionString, DbCompiledModel model)
-            : base(nameOrConnectionString, model)
-        {
-            ((IObjectContextAdapter)this).ObjectContext.ObjectMaterialized += ObjectMaterialized;
-        }
-
-        /// <summary>
-        /// Constructs a new context instance using the existing connection to connect to a database.
-        ///             The connection will not be disposed when the context is disposed if <paramref name="contextOwnsConnection"/>
-        ///             is <c>false</c>.
-        /// 
-        /// </summary>
-        /// <param name="existingConnection">An existing connection to use for the new context. </param><param name="contextOwnsConnection">If set to <c>true</c> the connection is disposed when the context is disposed, otherwise the caller must dispose the connection.
-        ///             </param>
-        protected DbHookContext(DbConnection existingConnection, bool contextOwnsConnection) 
-            : base(existingConnection, contextOwnsConnection)
-        {
-            ((IObjectContextAdapter)this).ObjectContext.ObjectMaterialized += ObjectMaterialized;
-        }
-
-        /// <summary>
-        /// Constructs a new context instance using the existing connection to connect to a database,
-        ///             and initializes it from the given model.
-        ///             The connection will not be disposed when the context is disposed if <paramref name="contextOwnsConnection"/>
-        ///             is <c>false</c>.
-        /// 
-        /// </summary>
-        /// <param name="existingConnection">An existing connection to use for the new context. </param><param name="model">The model that will back this context. </param><param name="contextOwnsConnection">If set to <c>true</c> the connection is disposed when the context is disposed, otherwise the caller must dispose the connection.
-        ///             </param>
-        protected DbHookContext(DbConnection existingConnection, DbCompiledModel model, bool contextOwnsConnection) 
-            : base(existingConnection, model, contextOwnsConnection)
-        {
-            ((IObjectContextAdapter)this).ObjectContext.ObjectMaterialized += ObjectMaterialized;
-        }
-
-        /// <summary>
-        /// Constructs a new context instance around an existing ObjectContext.
-        /// 
-        /// </summary>
-        /// <param name="objectContext">An existing ObjectContext to wrap with the new context. </param><param name="dbContextOwnsObjectContext">If set to <c>true</c> the ObjectContext is disposed when the DbContext is disposed, otherwise the caller must dispose the connection.
-        ///             </param>
-        protected DbHookContext(ObjectContext objectContext, bool dbContextOwnsObjectContext)
-            : base(objectContext, dbContextOwnsObjectContext)
-        {
-            ((IObjectContextAdapter)this).ObjectContext.ObjectMaterialized += ObjectMaterialized;
-        }
-
-        /// <summary>
-        /// Saves all changes made in this context to the underlying database and executes pre/post save hooks.
-        /// 
-        /// </summary>
-        /// 
-        /// <returns>
-        /// The number of state entries written to the underlying database. This can include
-        ///             state entries for entities and/or relationships. Relationship state entries are created for
-        ///             many-to-many relationships and relationships where there is no foreign key property
-        ///             included in the entity class (often referred to as independent associations).
-        /// 
-        /// </returns>
-        /// <exception cref="T:System.Data.Entity.Infrastructure.DbUpdateException">An error occurred sending updates to the database.</exception><exception cref="T:System.Data.Entity.Infrastructure.DbUpdateConcurrencyException">A database command did not affect the expected number of rows. This usually indicates an optimistic
-        ///             concurrency violation; that is, a row has been changed in the database since it was queried.
-        ///             </exception><exception cref="T:System.Data.Entity.Validation.DbEntityValidationException">The save was aborted because validation of entity property values failed.
-        ///             </exception><exception cref="T:System.NotSupportedException">An attempt was made to use unsupported behavior such as executing multiple asynchronous commands concurrently
-        ///             on the same context instance.</exception><exception cref="T:System.ObjectDisposedException">The context or connection have been disposed.</exception><exception cref="T:System.InvalidOperationException">Some error occurred attempting to process entities in the context either before or after sending commands
-        ///             to the database.
-        ///             </exception>
-        public override int SaveChanges()
-        {
-            var entries = ChangeTracker.Entries().Select(entry => new DbEntityEntryAdapter(entry)).ToArray();
-
-            foreach (var entry in entries)
-            {
-                foreach (var preSaveHook in _preSaveHooks)
-                {
-                    preSaveHook.HookEntry(entry);
-                }
-            }
-
-            var freezedEntries = entries.Select(adapter => adapter.AsFreezed()).ToArray();
-
-            try
-            {
-                return base.SaveChanges();
-            }
-            finally
-            {
-                foreach (var entry in freezedEntries)
-                {
-                    foreach (var postSaveHook in _postSaveHooks)
-                    {
-                        postSaveHook.HookEntry(entry);
-                    }
-                }
-            }
-        }
-<<<<<<< HEAD
-        
-        /// <summary>
-        /// Disposes the context. The underlying <see cref="T:System.Data.Entity.Core.Objects.ObjectContext"/> is also disposed if it was created
-        ///             is by this context or ownership was passed to this context when this context was created.
-        ///             The connection to the database (<see cref="T:System.Data.Common.DbConnection"/> object) is also disposed if it was created
-        ///             is by this context or ownership was passed to this context when this context was created.
-        ///             Hooks are cleared.
-        /// </summary>
-        /// <param name="disposing"><c>true</c> to release both managed and unmanaged resources; <c>false</c> to release only unmanaged resources.</param>
-=======
-#if NET45
-        /// <summary>
-        /// Asynchronously saves all changes made in this context to the underlying database and executes pre/post save hooks.
-        /// 
-        /// </summary>
-        /// 
-        /// <remarks>
-        /// Multiple active operations on the same context instance are not supported.  Use 'await' to ensure
-        ///             that any asynchronous operations have completed before calling another method on this context.
-        /// 
-        /// </remarks>
-        /// <param name="cancellationToken">A <see cref="T:System.Threading.CancellationToken"/> to observe while waiting for the task to complete.
-        ///             </param>
-        /// <returns>
-        /// A task that represents the asynchronous save operation.
-        ///             The task result contains the number of state entries written to the underlying database. This can include
-        ///             state entries for entities and/or relationships. Relationship state entries are created for
-        ///             many-to-many relationships and relationships where there is no foreign key property
-        ///             included in the entity class (often referred to as independent associations).
-        /// 
-        /// </returns>
-        /// <exception cref="T:System.InvalidOperationException">Thrown if the context has been disposed.</exception>
-        public override async Task<int> SaveChangesAsync(CancellationToken cancellationToken)
-        {
-            var entries = ChangeTracker.Entries().Select(entry => new DbEntityEntryAdapter(entry)).ToArray();
-
-            foreach (var entry in entries)
-            {
-                foreach (var preSaveHook in _preSaveHooks)
-                {
-                    preSaveHook.HookEntry(entry);
-                }
-            }
-
-            var freezedEntries = entries.Select(adapter => adapter.AsFreezed()).ToArray();
-
-            try
-            {
-                return await base.SaveChangesAsync(cancellationToken).ConfigureAwait(false);
-            }
-            finally
-            {
-                if (!cancellationToken.IsCancellationRequested)
-                {
-                    foreach (var entry in freezedEntries)
-                    {
-                        foreach (var postSaveHook in _postSaveHooks)
-                        {
-                            postSaveHook.HookEntry(entry);
-                        }
-                    }
-                }
-            }
-        }
->>>>>>> c5b85d70
-        protected override void Dispose(bool disposing)
-        {
-            try
-            {
-                base.Dispose(disposing);
-            }
-            finally 
-            {
-                if (disposing)
-                {
-                    _loadHooks.Clear();
-                    _preSaveHooks.Clear();
-                    _postSaveHooks.Clear();
-                }
-            }
-        }
-<<<<<<< HEAD
-=======
-#endif
->>>>>>> c5b85d70
-
-        /// <summary>
-        /// Registers a hook to run on object materialization stage.
-        /// </summary>
-        /// <param name="dbHook">The hook to register.</param>
-        protected void RegisterLoadHook(IDbHook dbHook)
-        {
-            _loadHooks.Add(dbHook);
-        }
-
-        /// <summary>
-        /// Registers a hook to run before save data occurs.
-        /// </summary>
-        /// <param name="dbHook">The hook to register.</param>
-        protected void RegisterPreSaveHook(IDbHook dbHook)
-        {
-            _preSaveHooks.Add(dbHook);
-        }
-
-        /// <summary>
-        /// Registers a hook to run after save data occurs.
-        /// </summary>
-        /// <param name="dbHook">The hook to register.</param>
-        protected void RegisterPostSaveHook(IDbHook dbHook)
-        {
-            _postSaveHooks.Add(dbHook);
-        }
-
-        private void ObjectMaterialized(object sender, ObjectMaterializedEventArgs e)
-        {
-            ObjectStateEntry objectStateEntry;
-            if (((IObjectContextAdapter)this).ObjectContext.ObjectStateManager.TryGetObjectStateEntry(e.Entity, out objectStateEntry))
-            {
-                var entry = new ObjectStateEntryAdapter(objectStateEntry);
-                foreach (var loadHook in _loadHooks)
-                {
-                    loadHook.HookEntry(entry);
-                }
-            }
-            else
-            {
-                var entry = new ImmutableEntityEntry(e.Entity, EntityState.Detached);
-                foreach (var loadHook in _loadHooks)
-                {
-                    loadHook.HookEntry(entry);
-                }
-            }
-        }
-
-        #region IDbHookRegistrar
-
-        /// <summary>
-        /// Registers a hook to run before save data occurs.
-        /// </summary>
-        /// <param name="dbHook">The hook to register.</param>
-        void IDbHookRegistrar.RegisterSaveHook(IDbHook dbHook)
-        {
-            RegisterPreSaveHook(dbHook);
-        }
-
-        /// <summary>
-        /// Registers a hook to run on object materialization stage.
-        /// </summary>
-        /// <param name="dbHook">The hook to register.</param>
-        void IDbHookRegistrar.RegisterLoadHook(IDbHook dbHook)
-        {
-            RegisterLoadHook(dbHook);
-        }
-
-        #endregion
-    }
-}
+using System.Collections.Generic;
+using System.Data.Common;
+using System.Data.Entity.Core.Objects;
+using System.Data.Entity.Infrastructure;
+using System.Linq;
+#if NET45
+using System.Threading;
+using System.Threading.Tasks;
+#endif
+
+namespace System.Data.Entity.Hooks
+{
+    /// <summary>
+    /// An Entity Framework DbContext that provides possibility to hook load and save actions.
+    /// </summary>
+    public abstract class DbHookContext : DbContext, IDbHookRegistrar
+    {
+        private readonly List<IDbHook> _loadHooks = new List<IDbHook>();
+        private readonly List<IDbHook> _preSaveHooks = new List<IDbHook>();
+        private readonly List<IDbHook> _postSaveHooks = new List<IDbHook>();
+
+        /// <summary>
+        /// Constructs a new context instance using conventions to create the name of the database to
+        ///             which a connection will be made.  The by-convention name is the full name (namespace + class name)
+        ///             of the derived context class.
+        ///             See the class remarks for how this is used to create a connection.
+        /// 
+        /// </summary>
+        protected DbHookContext()
+        {
+            ((IObjectContextAdapter)this).ObjectContext.ObjectMaterialized += ObjectMaterialized;
+        }
+
+        /// <summary>
+        /// Constructs a new context instance using conventions to create the name of the database to
+        ///             which a connection will be made, and initializes it from the given model.
+        ///             The by-convention name is the full name (namespace + class name) of the derived context class.
+        ///             See the class remarks for how this is used to create a connection.
+        /// 
+        /// </summary>
+        /// <param name="model">The model that will back this context. </param>
+        protected DbHookContext(DbCompiledModel model)
+            : base(model)
+        {
+            ((IObjectContextAdapter)this).ObjectContext.ObjectMaterialized += ObjectMaterialized;
+        }
+
+        /// <summary>
+        /// Constructs a new context instance using the given string as the name or connection string for the
+        ///             database to which a connection will be made.
+        ///             See the class remarks for how this is used to create a connection.
+        /// 
+        /// </summary>
+        /// <param name="nameOrConnectionString">Either the database name or a connection string. </param>
+        protected DbHookContext(string nameOrConnectionString)
+            : base(nameOrConnectionString)
+        {
+            ((IObjectContextAdapter)this).ObjectContext.ObjectMaterialized += ObjectMaterialized;
+        }
+
+        /// <summary>
+        /// Constructs a new context instance using the given string as the name or connection string for the
+        ///             database to which a connection will be made, and initializes it from the given model.
+        ///             See the class remarks for how this is used to create a connection.
+        /// 
+        /// </summary>
+        /// <param name="nameOrConnectionString">Either the database name or a connection string. </param><param name="model">The model that will back this context. </param>
+        protected DbHookContext(string nameOrConnectionString, DbCompiledModel model)
+            : base(nameOrConnectionString, model)
+        {
+            ((IObjectContextAdapter)this).ObjectContext.ObjectMaterialized += ObjectMaterialized;
+        }
+
+        /// <summary>
+        /// Constructs a new context instance using the existing connection to connect to a database.
+        ///             The connection will not be disposed when the context is disposed if <paramref name="contextOwnsConnection"/>
+        ///             is <c>false</c>.
+        /// 
+        /// </summary>
+        /// <param name="existingConnection">An existing connection to use for the new context. </param><param name="contextOwnsConnection">If set to <c>true</c> the connection is disposed when the context is disposed, otherwise the caller must dispose the connection.
+        ///             </param>
+        protected DbHookContext(DbConnection existingConnection, bool contextOwnsConnection) 
+            : base(existingConnection, contextOwnsConnection)
+        {
+            ((IObjectContextAdapter)this).ObjectContext.ObjectMaterialized += ObjectMaterialized;
+        }
+
+        /// <summary>
+        /// Constructs a new context instance using the existing connection to connect to a database,
+        ///             and initializes it from the given model.
+        ///             The connection will not be disposed when the context is disposed if <paramref name="contextOwnsConnection"/>
+        ///             is <c>false</c>.
+        /// 
+        /// </summary>
+        /// <param name="existingConnection">An existing connection to use for the new context. </param><param name="model">The model that will back this context. </param><param name="contextOwnsConnection">If set to <c>true</c> the connection is disposed when the context is disposed, otherwise the caller must dispose the connection.
+        ///             </param>
+        protected DbHookContext(DbConnection existingConnection, DbCompiledModel model, bool contextOwnsConnection) 
+            : base(existingConnection, model, contextOwnsConnection)
+        {
+            ((IObjectContextAdapter)this).ObjectContext.ObjectMaterialized += ObjectMaterialized;
+        }
+
+        /// <summary>
+        /// Constructs a new context instance around an existing ObjectContext.
+        /// 
+        /// </summary>
+        /// <param name="objectContext">An existing ObjectContext to wrap with the new context. </param><param name="dbContextOwnsObjectContext">If set to <c>true</c> the ObjectContext is disposed when the DbContext is disposed, otherwise the caller must dispose the connection.
+        ///             </param>
+        protected DbHookContext(ObjectContext objectContext, bool dbContextOwnsObjectContext)
+            : base(objectContext, dbContextOwnsObjectContext)
+        {
+            ((IObjectContextAdapter)this).ObjectContext.ObjectMaterialized += ObjectMaterialized;
+        }
+
+        /// <summary>
+        /// Saves all changes made in this context to the underlying database and executes pre/post save hooks.
+        /// 
+        /// </summary>
+        /// 
+        /// <returns>
+        /// The number of state entries written to the underlying database. This can include
+        ///             state entries for entities and/or relationships. Relationship state entries are created for
+        ///             many-to-many relationships and relationships where there is no foreign key property
+        ///             included in the entity class (often referred to as independent associations).
+        /// 
+        /// </returns>
+        /// <exception cref="T:System.Data.Entity.Infrastructure.DbUpdateException">An error occurred sending updates to the database.</exception><exception cref="T:System.Data.Entity.Infrastructure.DbUpdateConcurrencyException">A database command did not affect the expected number of rows. This usually indicates an optimistic
+        ///             concurrency violation; that is, a row has been changed in the database since it was queried.
+        ///             </exception><exception cref="T:System.Data.Entity.Validation.DbEntityValidationException">The save was aborted because validation of entity property values failed.
+        ///             </exception><exception cref="T:System.NotSupportedException">An attempt was made to use unsupported behavior such as executing multiple asynchronous commands concurrently
+        ///             on the same context instance.</exception><exception cref="T:System.ObjectDisposedException">The context or connection have been disposed.</exception><exception cref="T:System.InvalidOperationException">Some error occurred attempting to process entities in the context either before or after sending commands
+        ///             to the database.
+        ///             </exception>
+        public override int SaveChanges()
+        {
+            var entries = ChangeTracker.Entries().Select(entry => new DbEntityEntryAdapter(entry)).ToArray();
+
+            foreach (var entry in entries)
+            {
+                foreach (var preSaveHook in _preSaveHooks)
+                {
+                    preSaveHook.HookEntry(entry);
+                }
+            }
+
+            var freezedEntries = entries.Select(adapter => adapter.AsFreezed()).ToArray();
+
+            try
+            {
+                return base.SaveChanges();
+            }
+            finally
+            {
+                foreach (var entry in freezedEntries)
+                {
+                    foreach (var postSaveHook in _postSaveHooks)
+                    {
+                        postSaveHook.HookEntry(entry);
+                    }
+                }
+            }
+        }
+#if NET45
+        /// <summary>
+        /// Asynchronously saves all changes made in this context to the underlying database and executes pre/post save hooks.
+        /// 
+        /// </summary>
+        /// 
+        /// <remarks>
+        /// Multiple active operations on the same context instance are not supported.  Use 'await' to ensure
+        ///             that any asynchronous operations have completed before calling another method on this context.
+        /// 
+        /// </remarks>
+        /// <param name="cancellationToken">A <see cref="T:System.Threading.CancellationToken"/> to observe while waiting for the task to complete.
+        ///             </param>
+        /// <returns>
+        /// A task that represents the asynchronous save operation.
+        ///             The task result contains the number of state entries written to the underlying database. This can include
+        ///             state entries for entities and/or relationships. Relationship state entries are created for
+        ///             many-to-many relationships and relationships where there is no foreign key property
+        ///             included in the entity class (often referred to as independent associations).
+        /// 
+        /// </returns>
+        /// <exception cref="T:System.InvalidOperationException">Thrown if the context has been disposed.</exception>
+        public override async Task<int> SaveChangesAsync(CancellationToken cancellationToken)
+        {
+            var entries = ChangeTracker.Entries().Select(entry => new DbEntityEntryAdapter(entry)).ToArray();
+
+            foreach (var entry in entries)
+            {
+                foreach (var preSaveHook in _preSaveHooks)
+                {
+                    preSaveHook.HookEntry(entry);
+                }
+            }
+
+            var freezedEntries = entries.Select(adapter => adapter.AsFreezed()).ToArray();
+
+            try
+            {
+                return await base.SaveChangesAsync(cancellationToken).ConfigureAwait(false);
+            }
+            finally
+            {
+                if (!cancellationToken.IsCancellationRequested)
+                {
+                    foreach (var entry in freezedEntries)
+                    {
+                        foreach (var postSaveHook in _postSaveHooks)
+                        {
+                            postSaveHook.HookEntry(entry);
+                        }
+                    }
+                }
+            }
+        }
+#endif
+        
+        /// <summary>
+        /// Disposes the context. The underlying <see cref="T:System.Data.Entity.Core.Objects.ObjectContext"/> is also disposed if it was created
+        ///             is by this context or ownership was passed to this context when this context was created.
+        ///             The connection to the database (<see cref="T:System.Data.Common.DbConnection"/> object) is also disposed if it was created
+        ///             is by this context or ownership was passed to this context when this context was created.
+        ///             Hooks are cleared.
+        /// </summary>
+        /// <param name="disposing"><c>true</c> to release both managed and unmanaged resources; <c>false</c> to release only unmanaged resources.</param>
+        protected override void Dispose(bool disposing)
+        {
+            try
+            {
+                base.Dispose(disposing);
+            }
+            finally 
+            {
+                if (disposing)
+                {
+                    _loadHooks.Clear();
+                    _preSaveHooks.Clear();
+                    _postSaveHooks.Clear();
+                }
+            }
+        }
+
+        /// <summary>
+        /// Registers a hook to run on object materialization stage.
+        /// </summary>
+        /// <param name="dbHook">The hook to register.</param>
+        protected void RegisterLoadHook(IDbHook dbHook)
+        {
+            _loadHooks.Add(dbHook);
+        }
+
+        /// <summary>
+        /// Registers a hook to run before save data occurs.
+        /// </summary>
+        /// <param name="dbHook">The hook to register.</param>
+        protected void RegisterPreSaveHook(IDbHook dbHook)
+        {
+            _preSaveHooks.Add(dbHook);
+        }
+
+        /// <summary>
+        /// Registers a hook to run after save data occurs.
+        /// </summary>
+        /// <param name="dbHook">The hook to register.</param>
+        protected void RegisterPostSaveHook(IDbHook dbHook)
+        {
+            _postSaveHooks.Add(dbHook);
+        }
+
+        private void ObjectMaterialized(object sender, ObjectMaterializedEventArgs e)
+        {
+            ObjectStateEntry objectStateEntry;
+            if (((IObjectContextAdapter)this).ObjectContext.ObjectStateManager.TryGetObjectStateEntry(e.Entity, out objectStateEntry))
+            {
+                var entry = new ObjectStateEntryAdapter(objectStateEntry);
+                foreach (var loadHook in _loadHooks)
+                {
+                    loadHook.HookEntry(entry);
+                }
+            }
+            else
+            {
+                var entry = new ImmutableEntityEntry(e.Entity, EntityState.Detached);
+                foreach (var loadHook in _loadHooks)
+                {
+                    loadHook.HookEntry(entry);
+                }
+            }
+        }
+
+        #region IDbHookRegistrar
+
+        /// <summary>
+        /// Registers a hook to run before save data occurs.
+        /// </summary>
+        /// <param name="dbHook">The hook to register.</param>
+        void IDbHookRegistrar.RegisterSaveHook(IDbHook dbHook)
+        {
+            RegisterPreSaveHook(dbHook);
+        }
+
+        /// <summary>
+        /// Registers a hook to run on object materialization stage.
+        /// </summary>
+        /// <param name="dbHook">The hook to register.</param>
+        void IDbHookRegistrar.RegisterLoadHook(IDbHook dbHook)
+        {
+            RegisterLoadHook(dbHook);
+        }
+
+        #endregion
+    }
+}